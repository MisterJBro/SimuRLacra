--- conflicted
+++ resolved
@@ -296,13 +296,10 @@
                     lengths.append(self.min_steps - start)
             obs = to.nn.utils.rnn.pad_sequence(obs_list)
             obs = to.nn.utils.rnn.pack_padded_sequence(obs, lengths=lengths, enforce_sorted=False)
-<<<<<<< HEAD
     
         # Set teacher into training mode
         for t_idx, teacher in enumerate(self.teacher_policies):
             teacher.train()
-=======
->>>>>>> ed377715
 
         # Train student
         for epoch in range(self.num_epochs):
