--- conflicted
+++ resolved
@@ -196,11 +196,7 @@
                 ro = rollout(
                     env_sim,
                     expl_strat,
-<<<<<<< HEAD
                     render_mode=RenderMode(text=True, video=True),
-=======
-                    render_mode=RenderMode(text=args.verbose, video=args.animation),
->>>>>>> 8e411c54
                     eval=True,
                     reset_kwargs=dict(domain_param=param, init_state=state),
                 )
